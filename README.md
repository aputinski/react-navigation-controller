--- conflicted
+++ resolved
@@ -202,11 +202,7 @@
 Lifecycle events can trigger actions when views transition in or out,
 instead of mounted or unmounted:
 
-<<<<<<< HEAD
-```
-=======
 ```javascript
->>>>>>> aec8b6e9
 class HelloView extends React.Component {
   navigationControllerDidShowView() {
     // Do something when the show transition is finished,
